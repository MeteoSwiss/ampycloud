--- conflicted
+++ resolved
@@ -15,7 +15,7 @@
 from typing import Union
 import numpy as np
 import matplotlib.pyplot as plt
-from matplotlib import (gridspec, rcParams)
+from matplotlib import gridspec, rcParams
 from matplotlib.lines import Line2D
 
 # Import from this package
@@ -174,7 +174,6 @@
         all_clrs = plt.rcParams['axes.prop_cycle'].by_key()['color']
 
         # Then loop through each slice
-<<<<<<< HEAD
         if self._chunk.n_slices is not None:
             for ind in range(self._chunk.n_slices):
 
@@ -189,27 +188,27 @@
 
                 # I can finally show the points ...
                 self._axs[0].scatter(self._chunk.data.loc[in_slice, 'dt'],
-                                     self._chunk.data.loc[in_slice, 'alt'],
+                                     self._chunk.data.loc[in_slice, 'height'],
                                      marker='o', s=10, c=fcs[in_slice], edgecolor=base_clr)
 
                 # ... and the corresponding LOWESS-fit used to derive their fluffiness
                 _, lowess_pts = fluffer.get_fluffiness(
-                    self._chunk.data.loc[in_slice, ['dt', 'alt']].values, **self._chunk.prms['LOWESS'])
+                    self._chunk.data.loc[in_slice, ['dt', 'height']].values, **self._chunk.prms['LOWESS'])
                 self._axs[0].plot(lowess_pts[:, 0], lowess_pts[:, 1],
                                   ls='-', lw=1.5, c=base_clr, drawstyle='steps-mid', zorder=0)
 
                 # Let's also plot the overlap area of the slice
-                slice_min = self._chunk.slices.loc[ind, 'alt_min']
-                slice_max = self._chunk.slices.loc[ind, 'alt_max']
+                slice_min = self._chunk.slices.loc[ind, 'height_min']
+                slice_max = self._chunk.slices.loc[ind, 'height_max']
                 thickness = self._chunk.slices.loc[ind, 'thickness']
-                alt_pad = self._chunk.prms['GROUPING_PRMS']['alt_pad_perc']/100
+                height_pad = self._chunk.prms['GROUPING_PRMS']['height_pad_perc']/100
 
                 # Get some fake data spanning the entire data range
                 misc = np.linspace(self._chunk.data['dt'].min(skipna=True),
                                    self._chunk.data['dt'].max(skipna=True), 3)
                 self._axs[0].fill_between(misc,
-                                          np.ones_like(misc) * (slice_min - alt_pad * thickness),
-                                          np.ones_like(misc) * (slice_max + alt_pad * thickness),
+                                          np.ones_like(misc) * (slice_min - height_pad * thickness),
+                                          np.ones_like(misc) * (slice_max + height_pad * thickness),
                                           edgecolor='none', alpha=0.1, zorder=0,
                                           facecolor=base_clr)
 
@@ -232,82 +231,15 @@
                 msg = r'\smaller '
                 msg += wmo.okta2symb(
                     self._chunk.slices.iloc[ind]['okta'],
-                    use_metsymb = dynamic.AMPYCLOUD_PRMS['MPL_STYLE'] == 'metsymb')
+                    use_metsymb=dynamic.AMPYCLOUD_PRMS['MPL_STYLE'] == 'metsymb')
                 msg += ' ' + self._chunk.slices.iloc[ind]['code'] + \
                        rf' $f$:{self._chunk.slices.loc[ind, "fluffiness"]:.0f} ft'
                 msg += warn
-                self._axs[1].text(0.5, self._chunk.slices.loc[ind, 'alt_base'],
+                self._axs[1].text(0.5, self._chunk.slices.loc[ind, 'height_base'],
                                   texify(msg),
                                   va='center', ha='center', color=base_clr,
                                   bbox={'facecolor': 'none', 'edgecolor': base_clr,
                                         'alpha': alpha, 'ls': '--'})
-=======
-        for ind in range(self._chunk.n_slices):
-
-            # Which hits are in the slice ?
-            in_slice = np.array(self._chunk.data['slice_id'] ==
-                                self._chunk.slices.at[ind, 'cluster_id'])
-
-            # Create an array of facecolors ... choose them from my set of colors
-            base_clr = all_clrs[ind % len(all_clrs)]
-            fcs = np.array([base_clr] * len(self._chunk.data))
-            fcs[is_vv] = 'none'
-
-            # I can finally show the points ...
-            self._axs[0].scatter(self._chunk.data.loc[in_slice, 'dt'],
-                                 self._chunk.data.loc[in_slice, 'height'],
-                                 marker='o', s=10, c=fcs[in_slice], edgecolor=base_clr)
-
-            # ... and the corresponding LOWESS-fit used to derive their fluffiness
-            _, lowess_pts = fluffer.get_fluffiness(
-                self._chunk.data.loc[in_slice, ['dt', 'height']].values, **self._chunk.prms['LOWESS'])
-            self._axs[0].plot(lowess_pts[:, 0], lowess_pts[:, 1],
-                              ls='-', lw=1.5, c=base_clr, drawstyle='steps-mid', zorder=0)
-
-            # Let's also plot the overlap area of the slice
-            slice_min = self._chunk.slices.loc[ind, 'height_min']
-            slice_max = self._chunk.slices.loc[ind, 'height_max']
-            thickness = self._chunk.slices.loc[ind, 'thickness']
-            height_pad = self._chunk.prms['GROUPING_PRMS']['height_pad_perc']/100
-
-            # Get some fake data spanning the entire data range
-            misc = np.linspace(self._chunk.data['dt'].min(skipna=True),
-                               self._chunk.data['dt'].max(skipna=True), 3)
-            self._axs[0].fill_between(misc,
-                                      np.ones_like(misc) * (slice_min - height_pad * thickness),
-                                      np.ones_like(misc) * (slice_max + height_pad * thickness),
-                                      edgecolor='none', alpha=0.1, zorder=0,
-                                      facecolor=base_clr)
-
-            # Stop here if that slice has 0 okta.
-            if self._chunk.slices.iloc[ind]['okta'] == 0:
-                continue
-
-            # Prepare to display the METAR codes for the slices.
-            # First, check if it is isolated or not, and significant or not.
-            if self._chunk.slices.iloc[ind]['significant']:
-                alpha = 1
-            else:
-                alpha = 0
-            if self._chunk.slices.iloc[ind]['isolated'] is False:
-                warn = r' $\Bumpeq$'
-            else:
-                warn = ''
-
-            # Show the slice METAR text, plus the fluffiness, plus the isolation status
-            msg = r'\smaller '
-            msg += wmo.okta2symb(
-                self._chunk.slices.iloc[ind]['okta'],
-                use_metsymb=dynamic.AMPYCLOUD_PRMS['MPL_STYLE'] == 'metsymb')
-            msg += ' ' + self._chunk.slices.iloc[ind]['code'] + \
-                   rf' $f$:{self._chunk.slices.loc[ind, "fluffiness"]:.0f} ft'
-            msg += warn
-            self._axs[1].text(0.5, self._chunk.slices.loc[ind, 'height_base'],
-                              texify(msg),
-                              va='center', ha='center', color=base_clr,
-                              bbox={'facecolor': 'none', 'edgecolor': base_clr,
-                                    'alpha': alpha, 'ls': '--'})
->>>>>>> f73ce819
 
     def show_groups(self, show_points: bool = False) -> None:
         """ Show the group data.
@@ -325,7 +257,6 @@
                           transform=self._axs[2].transAxes)
 
         # Loop through each identified group
-<<<<<<< HEAD
         if self._chunk.n_groups is not None:
             for ind in range(self._chunk.n_groups):
 
@@ -336,7 +267,7 @@
 
                     # I can finally show the points ...
                     self._axs[0].scatter(self._chunk.data[in_group]['dt'],
-                                         self._chunk.data[in_group]['alt'],
+                                         self._chunk.data[in_group]['height'],
                                          marker=MRKS[ind % len(MRKS)],
                                          s=40, c='none', edgecolor='gray', lw=1, zorder=10, alpha=0.5)
 
@@ -360,51 +291,11 @@
                     self._chunk.groups.iloc[ind]['okta'],
                     use_metsymb=(dynamic.AMPYCLOUD_PRMS['MPL_STYLE'] == 'metsymb')
                 ) + ' ' + self._chunk.groups.iloc[ind]['code'] + warn
-                self._axs[2].text(0.5, self._chunk.groups.iloc[ind]['alt_base'],
+                self._axs[2].text(0.5, self._chunk.groups.iloc[ind]['height_base'],
                                   texify(msg),
                                   va='center', ha='center', color='gray',
                                   bbox={'facecolor': 'none', 'edgecolor': 'gray',
                                         'alpha': alpha, 'ls': '--'})
-=======
-        for ind in range(self._chunk.n_groups):
-
-            if show_points:
-                # Which hits are in the group ?
-                in_group = np.array(self._chunk.data['group_id'] ==
-                                    self._chunk.groups.at[ind, 'cluster_id'])
-
-                # I can finally show the points ...
-                self._axs[0].scatter(self._chunk.data[in_group]['dt'],
-                                     self._chunk.data[in_group]['height'],
-                                     marker=MRKS[ind % len(MRKS)],
-                                     s=40, c='none', edgecolor='gray', lw=1, zorder=10, alpha=0.5)
-
-            # Stop here if that group has 0 okta.
-            if self._chunk.groups.iloc[ind]['okta'] == 0:
-                continue
-
-            # Prepare to display the METAR codes for the groups.
-            # First, check if it is significant or not.
-            if self._chunk.groups.iloc[ind]['significant']:
-                alpha = 1
-            else:
-                alpha = 0
-
-            # Then also check if these groups contain multiple sub-layers ...
-            symbs = {-1: r'', 1: r'$-$', 2: r'$=$', 3: r'$\equiv$'}
-            warn = ' ' + symbs[self._chunk.groups.iloc[ind]['ncomp']]
-
-            # Show the group METAR text
-            msg = r'\smaller ' + wmo.okta2symb(
-                self._chunk.groups.iloc[ind]['okta'],
-                use_metsymb=(dynamic.AMPYCLOUD_PRMS['MPL_STYLE'] == 'metsymb')
-            ) + ' ' + self._chunk.groups.iloc[ind]['code'] + warn
-            self._axs[2].text(0.5, self._chunk.groups.iloc[ind]['height_base'],
-                              texify(msg),
-                              va='center', ha='center', color='gray',
-                              bbox={'facecolor': 'none', 'edgecolor': 'gray',
-                                    'alpha': alpha, 'ls': '--'})
->>>>>>> f73ce819
 
     def show_layers(self) -> None:
         """ Show the layer data. """
@@ -415,7 +306,6 @@
                           transform=self._axs[3].transAxes)
 
         # Start looping through every layer ...
-<<<<<<< HEAD
         if self._chunk.n_layers is not None:
             for ind in range(self._chunk.n_layers):
 
@@ -425,7 +315,7 @@
 
                 # I can finally show the points ...
                 self._axs[0].scatter(self._chunk.data[in_layer]['dt'],
-                                     self._chunk.data[in_layer]['alt'],
+                                     self._chunk.data[in_layer]['height'],
                                      marker=MRKS[ind % len(MRKS)],
                                      s=40, c='none', edgecolor='k', lw=1, zorder=10, alpha=0.5)
 
@@ -435,7 +325,7 @@
                 else:
                     lls = '--'
 
-                self._axs[0].axhline(self._chunk.layers.iloc[ind]['alt_base'], xmax=1, c='k',
+                self._axs[0].axhline(self._chunk.layers.iloc[ind]['height_base'], xmax=1, c='k',
                                      lw=1, zorder=0, ls=lls, clip_on=False)
 
                 # Stop here for empty layers
@@ -454,53 +344,10 @@
                     self._chunk.layers.iloc[ind]['okta'],
                     use_metsymb=(dynamic.AMPYCLOUD_PRMS['MPL_STYLE'] == 'metsymb')
                 ) + ' ' + self._chunk.layers.iloc[ind]['code']
-                self._axs[3].text(0.5, self._chunk.layers.iloc[ind]['alt_base'],
+                self._axs[3].text(0.5, self._chunk.layers.iloc[ind]['height_base'],
                                   texify(msg),
                                   va='center', ha='center', color='k',
                                   bbox={'facecolor': 'none', 'edgecolor': 'k', 'alpha': alpha})
-=======
-        for ind in range(self._chunk.n_layers):
-
-            # Which hits are in the layer?
-            in_layer = np.array(self._chunk.data['layer_id'] ==
-                                self._chunk.layers.at[ind, 'cluster_id'])
-
-            # I can finally show the points ...
-            self._axs[0].scatter(self._chunk.data[in_layer]['dt'],
-                                 self._chunk.data[in_layer]['height'],
-                                 marker=MRKS[ind % len(MRKS)],
-                                 s=40, c='none', edgecolor='k', lw=1, zorder=10, alpha=0.5)
-
-            # Draw the line of the layer base
-            if self._chunk.layers.iloc[ind]['okta'] == 0:
-                lls = ':'
-            else:
-                lls = '--'
-
-            self._axs[0].axhline(self._chunk.layers.iloc[ind]['height_base'], xmax=1, c='k',
-                                 lw=1, zorder=0, ls=lls, clip_on=False)
-
-            # Stop here for empty layers
-            if self._chunk.layers.iloc[ind]['okta'] == 0:
-                continue
-
-            # Prepare to display the METAR codes for the layer.
-            # First, check if it is significant, or not.
-            if self._chunk.layers.iloc[ind]['significant']:
-                alpha = 1
-            else:
-                alpha = 0
-
-            # Display the actual METAR text
-            msg = r'\smaller ' + wmo.okta2symb(
-                self._chunk.layers.iloc[ind]['okta'],
-                use_metsymb=(dynamic.AMPYCLOUD_PRMS['MPL_STYLE'] == 'metsymb')
-            ) + ' ' + self._chunk.layers.iloc[ind]['code']
-            self._axs[3].text(0.5, self._chunk.layers.iloc[ind]['height_base'],
-                              texify(msg),
-                              va='center', ha='center', color='k',
-                              bbox={'facecolor': 'none', 'edgecolor': 'k', 'alpha': alpha})
->>>>>>> f73ce819
 
     def add_vv_legend(self) -> None:
         """ Adds a legend about the VV hits."""
