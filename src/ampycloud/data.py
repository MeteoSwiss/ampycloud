--- conflicted
+++ resolved
@@ -14,6 +14,7 @@
 import copy
 from abc import ABC, abstractmethod
 import numpy as np
+import numpy.typing as npt
 import pandas as pd
 
 # Import from this package
@@ -274,7 +275,7 @@
 
     def _calculate_base_height_for_selection(
             self,
-            data_indexer # type: pd.Series[bool]
+            data_indexer: pd.Series(dtype=bool),
     ) -> float:
         """Calculate the cloud base height for a selection of data.
 
@@ -309,20 +310,11 @@
                 MIN_SEP_VALS
 
         """
-<<<<<<< HEAD
-        if len(self.prms['MIN_SEP_LIMS']) != \
-                len(self.prms['MIN_SEP_VALS']) - 1:
-            raise AmpycloudError(
-                '"MIN_SEP_LIMS" must have one less item than "MIN_SEP_VALS".'
-                'Got MIN_SEP_LIMS %i and MIN_SEP_VALS %i',
-                (self.prms['MIN_SEP_LIMS'], self.prms['MIN_SEP_VALS'])
-=======
         if len(self.prms['MIN_SEP_LIMS']) != len(self.prms['MIN_SEP_VALS']) - 1:
             raise AmpycloudError(
                 '"MIN_SEP_LIMS" must have one less item than "MIN_SEP_VALS".'
                 f'Got MIN_SEP_LIMS {self.prms["MIN_SEP_LIMS"]} '
                 f'and MIN_SEP_VALS {self.prms["MIN_SEP_VALS"]}.',
->>>>>>> f73ce819
             )
 
         min_sep_val_id = np.searchsorted(self.prms['MIN_SEP_LIMS'],
@@ -410,6 +402,7 @@
         pdf = pd.DataFrame(index=range(n_ind), columns=cols)
 
         cluster_ids = self._get_cluster_ids(which)
+
         for ind, cid in enumerate(cluster_ids):
             if which == 'groups':
                 # Here, check if the layering was already done ... in which case one should NOT
@@ -481,7 +474,7 @@
             self,
             which: str,
             pdf: pd.DataFrame,
-            cluster_ids: np.ndarray
+            cluster_ids: npt.ArrayLike
         ) -> pd.DataFrame:
         """Add statistical properties to slices/ groups/ layers .
 
@@ -600,7 +593,7 @@
         pdf = self._add_sligrolay_information(which, pdf, cids)
 
         # Then loop through all of the layers/ groups/ slices and add METAR codes
-        for ind, _ in  enumerate(cids):
+        for ind, _ in enumerate(cids):
 
             pdf.iloc[ind, pdf.columns.get_loc('code')] = \
                 wmo.okta2code(pdf.iloc[ind, pdf.columns.get_loc('okta')]) + \
