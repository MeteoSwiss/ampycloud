"""
Copyright (c) 2022-2024 MeteoSwiss, contributors listed in AUTHORS.

Distributed under the terms of the 3-Clause BSD License.

SPDX-License-Identifier: BSD-3-Clause

Module contains: generic utilities
"""

# Import from Python
import logging
from typing import Union
import warnings
import contextlib
import copy
import numpy as np
import pandas as pd

# Import from this package
from ..errors import AmpycloudError, AmpycloudWarning
from ..logger import log_func_call
from .. import hardcoded

# Instantiate the module logger
logger = logging.getLogger(__name__)


@log_func_call(logger)
def check_data_consistency(pdf: pd.DataFrame,
                           req_cols: Union[dict, None] = None) -> pd.DataFrame:
    """ Assesses whether a given :py:class:`pandas.DataFrame` is compatible with the requirements
    of ampycloud.

    Args:
        pdf (pd.DataFrame): the data to check.
        req_cols (dict): A dictionary in which keys correspond to the required columns, and their
            value are the column type. Defaults to None = the ampycloud requirements.

    Returns:
        pd.DataFrame: the data, possibly cleaned-up of superfluous columns, and with corrected
        dtypes.


    This function will raise an :py:class:`ampycloud.errors.AmpycloudError` and/or
    an :py:class:`ampycloud.errors.AmpycloudWarning` if it identifies very bad and/or very weird
    things in ``pdf``.

    Specifically, the input ``pdf`` must be a :py:class:`pandas.DataFrame` with the following
    column names/types (formally defined in :py:data:`ampycloud.hardcoded.REQ_DATA_COLS`):
    ::

        'ceilo'/pd.StringDtype(), 'dt'/float, 'height'/float, 'type'/int

    The ``ceilo`` column contains the names/ids of the ceilometers as ``pd.StringDtype()``.
    See the pandas
    `documentation <https://pandas.pydata.org/docs/reference/api/pandas.StringDtype.html>`__
    for more info about this type.

    The ``dt`` column contains time deltas, in seconds, between a given ceilometer
    observation and ``ref_dt`` (i.e. ``obs_time-ref_dt``). Ideally, ``ref_dt`` would be the issuing
    time of the METAR message, such that ``dt`` values are negative, with the smallest one
    corresponding to the oldest measurement.

    The ``height`` column contains the cloud base hit heights reported by the ceilometers, in ft
    above aerodrome level.

    The ``type`` column contains integers that correspond to the hit *sequence id*. If a given
    ceilometer is reporting multiple hits for a given timestep (corresponding to a cloud level 1,
    cloud level 2, cloud level 3, etc ...), the ``type`` of these measurements would be ``1``,
    ``2``, ``3``, etc ... Any data point with a ``type`` of ``-1`` will be flagged in the ampycloud
    plots as a vertical Visibility (VV) hit, **but it will not be treated any differently than any
    other regular hit**. Type ``0`` corresponds to no (cloud) detection, in which case the
    corresponding hit height should be a NaN.

    Important:
        A **non-detection** corresponds to a valid measurement with a ``dt`` value, a ``type 0``,
        and ``NaN`` as the height. It should not be confused with a **non-observation**,
        when no data was acquired at all !

    If it all sounds confusing, it is possible to obtain an example of the required data format
    from the :py:func:`.utils.mocker.canonical_demo_data` routine of the package, like so::

        from ampycloud.utils import mocker
        mock_data = mocker.canonical_demo_data()

    As mentionned above, it is also possible to verify if a given :py:class:`pandas.DataFrame` is
    meeting the ampycloud requirements ahead of time via
    :py:func:`ampycloud.utils.utils.check_data_consistency`::

        from ampycloud.utils.utils import check_data_consistency
        checked_pdf = check_data_consistency(pdf)

    This will raise an :py:class:`ampycloud.errors.AmpycloudError` if:

        * ``pdf`` is not a :py:class:`pandas.DataFrame`.
        * ``pdf`` is missing a required column.
        * ``pdf`` has a length of 0.

    In addition, this will raise an :py:class:`ampycloud.errors.AmpycloudWarning` if:

        * any of ``pdf`` column type is not as expected. Note that in this case, the code will try
          to correct the type on the fly.
        * ``pdf`` has any superfluous columns. In this case, the code will drop them automatically.
        * Any hit height is negative.
        * Any ``type 0`` hit has a non-NaN height.
        * Any ``type 1`` hit has a NaN height.
        * Any ``type 2`` hit does not have a coincident ``type 1`` hit.
        * Any ``type 3`` hit does not have a coincident ``type 2`` hit.

    """

    # Begin by making a deep copy of the data to avoid messing with the user stuff
    data = copy.deepcopy(pdf)

    # Deal with the None default value for the columns
    if req_cols is None:
        req_cols = hardcoded.REQ_DATA_COLS

    # First things first, make sure I was fed a pandas DataFrame
    if not isinstance(data, pd.DataFrame):
        raise AmpycloudError('I was expecting data as a pandas DataFrame,' +
                             f' not: {type(data)}')

    # Make sure the dataframe is not empty.
    # Note: an empty dataframe = no measurements. This is NOT the same as "measuring" clear sky
    # conditions, which would result in NaNs.
    # If I have no measurements, I cannot issue a AutoMETAR. It would make no sense.
    if len(data) == 0:
        raise AmpycloudError("len(data) is 0. I can't work with no data !")

    # Check that all the required columns are present in the data, with the correct format
    for (col, type_req) in req_cols.items():
        # If the required column is missing, raise an Exception.
        if col not in data.columns:
            raise AmpycloudError(f'Column {col} is missing from the input data.')
        # If the column has the wrong data type, complain as well.
        if (type_in := data[col].dtype) != type_req:
            warnings.warn(f'Column {col} has type "{type_in}" instead of "{type_req}".',
                          AmpycloudWarning)
            logger.warning('Adjusting the dtype of column %s from %s to %s',
                           col, type_in, type_req)
            data[col] = data[col].astype(type_req)

    # Drop any columns that I do not need for processing
    for key in data.columns:
        if key not in req_cols.keys():
            warnings.warn(f'Column {key} is not required by ampycloud.',
                          AmpycloudWarning)
            logger.warning('Dropping the superfluous %s column from the input data.', key)
            data.drop(key, axis=1, inplace=True)

    # A brief sanity check of the heights. We do not issue Errors, since the code can cope
    # with those elements: we simply raise Warnings.
    msgs = []
    if np.any(data.loc[:, 'height'].values < 0):
        msgs += ['Some hit heights are negative ?!']
    if not np.all(np.isnan(data.loc[data.type == 0, 'height'])):
        msgs += ['Some type=0 hits have non-NaNs height values ?!']
    if np.any(np.isnan(data.loc[data.type == 1, 'height'])):
        msgs += ['Some type=1 hits have NaNs height values ?!']
    if not np.all(np.in1d(data.loc[data.type == 2, 'dt'].values,
                          data.loc[data.type == 1, 'dt'].values)):
        msgs += ['Some type=2 hits have no coincident type=1 hits ?!']
    if not np.all(np.in1d(data.loc[data.type == 3, 'dt'].values,
                          data.loc[data.type == 2, 'dt'].values)):
        msgs += ['Some type=3 hits have no coincident type=2 hits ?!']

    # Now save all those messages to the log, and raise Warnings as well.
    for msg in msgs:
        warnings.warn(msg, AmpycloudWarning)
        logger.warning(msg)

    # All done
    return data


@contextlib.contextmanager
def tmp_seed(seed: int):
    """ Temporarily reset the :py:func:`numpy.random.seed` value.

    Adapted from the reply of Paul Panzer on `SO <https://stackoverflow.com/questions/49555991/>`__.

    Example:
    ::

        with temp_seed(42):
            np.random.random(1)

    """

    # Add a note in the logs about what is going on
    logger.debug('Setting a temporary np.random.seed with value %i', seed)

    # Get the current seed
    state = np.random.get_state()

    # Reset it with the temporary one
    np.random.seed(seed)

    # Execute stuff, and reset the original seed once all is over.
    try:
        yield
    finally:
        np.random.set_state(state)


@log_func_call(logger)
def adjust_nested_dict(ref_dict: dict, new_dict: dict, lvls: Union[list, None] = None) -> dict:
    """ Update a given (nested) dictionnary given a second (possibly incomplete) one.

    Args:
        ref_dict (dict): reference dict of dict (of dict of dict ...).
        new_dict (dict): values to update as a dict (of dict or dict of dict ...)
        lvls (list of str, optional): names of the keys of the parent nested dict layers, used
            for reporting useful errors. This is used by the function itself when it calls itself.
            There is no need for the user to set this to anything at first. Defaults to None.

    Returns:
        dict: the updated dict (of dict of dict of dict ...)

    Note:
        Inspired from the reply of Alex Martelli and Alex Telon on
        `SO <https://stackoverflow.com/questions/3232943/>`_.

    """

    if lvls is None:
        lvls = []

    for key, item in new_dict.items():
        lvls += [key]
        if key not in ref_dict.keys():
            warnings.warn(f'Key unknown (and thus ignored): {".".join(lvls)}', AmpycloudWarning)
            continue
        if isinstance(item, dict):
            ref_dict[key] = adjust_nested_dict(ref_dict[key], item, lvls=lvls)
        else:
            ref_dict[key] = item

    return ref_dict


<<<<<<< HEAD
def calc_base_alt(
        vals: np.ndarray,
        lookback_perc: int,
        alt_perc: int,
) -> float:
    """Calculate the layer base altitude.
=======
def calc_base_height(vals: npt.ArrayLike,
                     lookback_perc: int,
                     height_perc: int,
                     ) -> float:
    """Calculate the layer base height.
>>>>>>> f73ce819

    Args:
        vals (npt.ArrayLike): Ceilometer hits of a given layer. Must be a flat
            array/ Series of scalars and ordered in time, most recent entries last.
        lookback_perc (int): Percentage of points to take into account. 100% would
            correspond to all points, 50% to the recent half, etc.
        height_perc (int): Percentage of points that should be neglected when calculating
            the base height. Base height will be the minimum of the remaining points.

    Returns:
        float: The layer base height.

    Raises:
        AmpycloudError: Raised if the array passed to the n_largest percentile calculation
            is empty.

    """
    n_latest_elements = vals[- int(len(vals) * lookback_perc / 100):]
    if len(n_latest_elements) == 0:
        raise AmpycloudError(
            'Cloud base calculation got an empty array.'
            f'Maybe check lookback percentage (is set to {lookback_perc})'
        )
<<<<<<< HEAD
    layer_base_altitude = np.percentile(n_latest_elements, alt_perc)
    return layer_base_altitude
=======
    return np.percentile(n_latest_elements, height_perc)
>>>>>>> f73ce819
<|MERGE_RESOLUTION|>--- conflicted
+++ resolved
@@ -241,20 +241,11 @@
     return ref_dict
 
 
-<<<<<<< HEAD
-def calc_base_alt(
-        vals: np.ndarray,
-        lookback_perc: int,
-        alt_perc: int,
-) -> float:
-    """Calculate the layer base altitude.
-=======
-def calc_base_height(vals: npt.ArrayLike,
+def calc_base_height(vals: np.ndarray,
                      lookback_perc: int,
                      height_perc: int,
                      ) -> float:
     """Calculate the layer base height.
->>>>>>> f73ce819
 
     Args:
         vals (npt.ArrayLike): Ceilometer hits of a given layer. Must be a flat
@@ -278,9 +269,4 @@
             'Cloud base calculation got an empty array.'
             f'Maybe check lookback percentage (is set to {lookback_perc})'
         )
-<<<<<<< HEAD
-    layer_base_altitude = np.percentile(n_latest_elements, alt_perc)
-    return layer_base_altitude
-=======
-    return np.percentile(n_latest_elements, height_perc)
->>>>>>> f73ce819
+    return np.percentile(n_latest_elements, height_perc)