"""
Copyright (c) 2021-2024 MeteoSwiss, contributors listed in AUTHORS.

Distributed under the terms of the 3-Clause BSD License.

SPDX-License-Identifier: BSD-3-Clause

Module contains: tools to create mock datasets
"""

# Import from Python
import logging
from typing import Union
import numpy as np
import pandas as pd
from pandas import DataFrame

# import from ampycloud
from ..logger import log_func_call
from ..errors import AmpycloudError
from . import utils
from .. import hardcoded

# Instantiate the module logger
logger = logging.getLogger(__name__)


@log_func_call(logger)
<<<<<<< HEAD
def flat_layer(dts: np.array, alt: float, alt_std: float, sky_cov_frac: float) -> DataFrame:
    """ Generates a mock, flat, Gaussian cloud layer around a given altitude.
=======
def flat_layer(dts: np.array, height: float, height_std: float,
               sky_cov_frac: float) -> pd.DataFrame:
    """ Generates a mock, flat, Gaussian cloud layer around a given height.
>>>>>>> f73ce819

    Args:
        dts (np.array of float): time deltas, in s, for the simulated ceilometer hits.
        height (float): layer mean height, in ft above aerodrome level (aal).
        height_std (float): layer height standard deviation, in ft.
        sky_cov_frac (float): Sky coverage fraction. Random hits will be set to NaN to
            reach this value. Must be 0 <= x <= 1.

    Returns:
        :py:class:`pandas.DataFrame`: the simulated layer with columns ['dt', 'height'].
    """

    # How many points do I need to generate ?
    n_pts = len(dts)

    # Create the storage structure
<<<<<<< HEAD
    out = DataFrame(columns=['dt', 'alt'], dtype=float)
=======
    out = pd.DataFrame(columns=['dt', 'height'], dtype=float)
>>>>>>> f73ce819

    # Generate the random height data
    out['height'] = np.random.normal(loc=height, scale=height_std, size=n_pts)
    # Cleanup any negative heights, if warranted.
    out.loc[out['height'] <= 0, 'height'] = np.nan
    out['dt'] = dts

    # Empty hits to get the requested sky coverage fraction
    # First extract the hits I want to keep ...
    to_keep = out.sample(frac=sky_cov_frac)
    # ... then get rid of the height values everywhere ...
    out.loc[:, 'height'] = np.nan
    # ... and re-set the values I choose to keep.
    out.loc[to_keep.index] = to_keep

    return out


@log_func_call(logger)
<<<<<<< HEAD
def sin_layer(dts: np.array, alt: float, alt_std: float, sky_cov_frac: float,
              period: Union[int, float], amplitude: Union[int, float]) -> DataFrame:
=======
def sin_layer(dts: np.array, height: float, height_std: float, sky_cov_frac: float,
              period: Union[int, float], amplitude: Union[int, float]) -> pd.DataFrame:
>>>>>>> f73ce819
    """ Generates a sinusoidal cloud layer.

    Args:
        dts (np.array of float): time deltas, in s, for the simulated ceilometer hits.
        height (float): layer mean heaight, in ft above aerodrome level (aal).
        height_std (float): layer height standard deviation, in ft.
        sky_cov_frac (float, optional): Sky coverage fraction. Random hits will be set to NaN to
            reach this value. Must be 0 <= x <= 1.
        period (int|float): period of the sine-wave, in s.
        amplitude (int|float): amplitude of the sine-wave, in ft.

    Returns:
        :py:class:`pandas.DataFrame`: the simulated layer with columns ['height', 'dt'].
    """

    # First, get a flat layer
<<<<<<< HEAD
    out: DataFrame = flat_layer(dts, alt, alt_std, sky_cov_frac)
=======
    out = flat_layer(dts, height, height_std, sky_cov_frac)
>>>>>>> f73ce819

    # And add to it a sinusoidal fluctuations. Note that nan should stay nan.
    out.loc[:, 'height'] = out.loc[:, 'height'] + \
        np.sin(-np.pi/2 + out['dt']/period*2*np.pi) * amplitude

    return out


def mock_layers(n_ceilos: int, lookback_time: float, hit_gap: float, layer_prms: list) -> DataFrame:
    """ Generate a mock set of cloud layers for a specified number of ceilometers.

    Args:
        n_ceilos (int): number of ceilometers to simulate.
        lookback_time (float): length of the time interval, in s.
        hit_gap (float): number of seconds between ceilometer measurements.
        layer_prms (list of dict): list of layer parameters, provided as a dict for each layer.
            Each dict should specify all the parameters required to generate a
            :py:func:`.sin_layer` (with the exception of ``dts`` that will be computed directly
            from ``lookback_time`` and ``hit_gap``):
            ::

                {'height':1000, 'height_std': 100, 'sky_cov_frac': 1,
                'period': 100, 'amplitude': 0}

    Returns:
        :py:class:`pandas.DataFrame`: a pandas DataFrame with the mock data, ready to be fed to
        ampycloud. Columns ['ceilo', 'dt', 'height', 'type'] correspond to 1) ceilo names, 2) time
        deltas in s, 3) hit heights in ft aal, and 4) hit type.

    TODO:
        - add the possibility to set some VV hits in the mix
        - all of this could be done much more professionally with classes ...

    """

    # A sanity check of the input type, since it is a bit convoluted.
    if not isinstance(layer_prms, list):
        raise AmpycloudError(f'layer_prms should be a list, not: {type(layer_prms)}')
    for (ind, item) in enumerate(layer_prms):
        if not isinstance(item, dict):
            raise AmpycloudError(f'Element {ind} from layer_prms should be a dict,' +
                                 f' not: {type(item)}')
        if not all(key in item.keys() for key in ['height', 'height_std', 'sky_cov_frac',
                                                  'period', 'amplitude']):
            raise AmpycloudError('One or more of the following dict keys are missing in ' +
                                 f"layer_prms[{ind}]: 'height', 'height_std', 'sky_cov_frac'," +
                                 "'period', 'amplitude'.")

    # Let's create the layers individually for each ceilometer
    ceilos = []
    for ceilo in range(n_ceilos):

        # Let's compute the time steps
        n_pts = int(np.ceil(lookback_time/hit_gap))
        dts = np.random.random(n_pts) * -lookback_time

        # Let's now loop through each cloud layer and generate them
        layers: list[DataFrame] = [sin_layer(dts=dts, **prms) for prms in layer_prms]

        # Merge them all into one DataFrame ...
        merged_layers: DataFrame = pd.concat(layers).reset_index(drop=True)
        # Add the type column while I'm at it. Set it to None for now.
        merged_layers['type'] = None

        # Here, adjust the types so that it ranks lowest to highest for every dt step.
        # This needs to be done on a point by point basis, given that layers can cross each other.
<<<<<<< HEAD
        for dt in np.unique(merged_layers['dt']):
            # Get the hit altitudes, and sort them from lowest to highest
            alts = merged_layers[merged_layers['dt'] == dt]['alt'].sort_values(axis=0)
=======
        for dt in np.unique(layers['dt']):
            # Get the hit heights, and sort them from lowest to highest
            heights = layers[layers['dt'] == dt]['height'].sort_values(axis=0)
>>>>>>> f73ce819

            # Then deal with the other ones
            for (a, height) in enumerate(heights):

                # Except for the first one, any NaN hit gets dropped
<<<<<<< HEAD
                if a > 0 and np.isnan(alt):
                    merged_layers.drop(index=alts.index[a],
                                       inplace=True)
                elif np.isnan(alt):
                    # A non-detection should be type 0
                    merged_layers.loc[alts.index[a], 'type'] = 0
                else:
                    merged_layers.loc[alts.index[a], 'type'] = a+1
=======
                if a > 0 and np.isnan(height):
                    layers.drop(index=heights.index[a],
                                inplace=True)
                elif np.isnan(height):
                    # A non-detection should be type 0
                    layers.loc[heights.index[a], 'type'] = 0
                else:
                    layers.loc[heights.index[a], 'type'] = a+1
>>>>>>> f73ce819

        # Add the ceilo info as an int
        merged_layers['ceilo'] = str(ceilo)

        # And store this for later
        ceilos += [merged_layers]

    # Merge it all
    out: DataFrame = pd.concat(ceilos)
    # Sort the timesteps in order, and reset the index
    out = out.sort_values(['dt', 'height']).reset_index(drop=True)

    # Fix the dtypes
    for (col, tpe) in hardcoded.REQ_DATA_COLS.items():
        out[col] = out[col].astype(tpe)

    return out


def canonical_demo_data() -> DataFrame:
    """ This function creates the canonical ampycloud demonstration dataset, that can be used to
    illustrate the full behavior of the algorithm.

    Returns:
        :py:class:`pandas.DataFrame`: the canonical mock dataset with properly-formatted columns.

    """

    # Create the "famous" mock dataset
    n_ceilos = 4
    lookback_time = 900
    hit_gap = 15

    lyrs = [{'height': 1000, 'height_std': 100, 'sky_cov_frac': 0.1, 'period': 10, 'amplitude': 0},
            {'height': 2000, 'height_std': 100, 'sky_cov_frac': 0.5, 'period': 10, 'amplitude': 0},
            {'height': 5000, 'height_std': 200, 'sky_cov_frac': 1, 'period': 1800,
             'amplitude': 1000},
            ]

    # Reset the random seed, but only do this temporarily, so as to not mess things up for the user.
    with utils.tmp_seed(42):
        # Actually generate the mock data
        out: DataFrame = mock_layers(n_ceilos, lookback_time, hit_gap, lyrs)

    return out<|MERGE_RESOLUTION|>--- conflicted
+++ resolved
@@ -26,14 +26,9 @@
 
 
 @log_func_call(logger)
-<<<<<<< HEAD
-def flat_layer(dts: np.array, alt: float, alt_std: float, sky_cov_frac: float) -> DataFrame:
-    """ Generates a mock, flat, Gaussian cloud layer around a given altitude.
-=======
 def flat_layer(dts: np.array, height: float, height_std: float,
-               sky_cov_frac: float) -> pd.DataFrame:
+               sky_cov_frac: float) -> DataFrame:
     """ Generates a mock, flat, Gaussian cloud layer around a given height.
->>>>>>> f73ce819
 
     Args:
         dts (np.array of float): time deltas, in s, for the simulated ceilometer hits.
@@ -50,11 +45,7 @@
     n_pts = len(dts)
 
     # Create the storage structure
-<<<<<<< HEAD
-    out = DataFrame(columns=['dt', 'alt'], dtype=float)
-=======
-    out = pd.DataFrame(columns=['dt', 'height'], dtype=float)
->>>>>>> f73ce819
+    out = DataFrame(columns=['dt', 'height'], dtype=float)
 
     # Generate the random height data
     out['height'] = np.random.normal(loc=height, scale=height_std, size=n_pts)
@@ -74,13 +65,8 @@
 
 
 @log_func_call(logger)
-<<<<<<< HEAD
-def sin_layer(dts: np.array, alt: float, alt_std: float, sky_cov_frac: float,
+def sin_layer(dts: np.array, height: float, height_std: float, sky_cov_frac: float,
               period: Union[int, float], amplitude: Union[int, float]) -> DataFrame:
-=======
-def sin_layer(dts: np.array, height: float, height_std: float, sky_cov_frac: float,
-              period: Union[int, float], amplitude: Union[int, float]) -> pd.DataFrame:
->>>>>>> f73ce819
     """ Generates a sinusoidal cloud layer.
 
     Args:
@@ -97,11 +83,7 @@
     """
 
     # First, get a flat layer
-<<<<<<< HEAD
-    out: DataFrame = flat_layer(dts, alt, alt_std, sky_cov_frac)
-=======
-    out = flat_layer(dts, height, height_std, sky_cov_frac)
->>>>>>> f73ce819
+    out: DataFrame = flat_layer(dts, height, height_std, sky_cov_frac)
 
     # And add to it a sinusoidal fluctuations. Note that nan should stay nan.
     out.loc[:, 'height'] = out.loc[:, 'height'] + \
@@ -168,39 +150,22 @@
 
         # Here, adjust the types so that it ranks lowest to highest for every dt step.
         # This needs to be done on a point by point basis, given that layers can cross each other.
-<<<<<<< HEAD
         for dt in np.unique(merged_layers['dt']):
-            # Get the hit altitudes, and sort them from lowest to highest
-            alts = merged_layers[merged_layers['dt'] == dt]['alt'].sort_values(axis=0)
-=======
-        for dt in np.unique(layers['dt']):
             # Get the hit heights, and sort them from lowest to highest
-            heights = layers[layers['dt'] == dt]['height'].sort_values(axis=0)
->>>>>>> f73ce819
+            heights = merged_layers[merged_layers['dt'] == dt]['height'].sort_values(axis=0)
 
             # Then deal with the other ones
             for (a, height) in enumerate(heights):
 
                 # Except for the first one, any NaN hit gets dropped
-<<<<<<< HEAD
-                if a > 0 and np.isnan(alt):
-                    merged_layers.drop(index=alts.index[a],
-                                       inplace=True)
-                elif np.isnan(alt):
-                    # A non-detection should be type 0
-                    merged_layers.loc[alts.index[a], 'type'] = 0
-                else:
-                    merged_layers.loc[alts.index[a], 'type'] = a+1
-=======
                 if a > 0 and np.isnan(height):
-                    layers.drop(index=heights.index[a],
+                    merged_layers.drop(index=heights.index[a],
                                 inplace=True)
                 elif np.isnan(height):
                     # A non-detection should be type 0
-                    layers.loc[heights.index[a], 'type'] = 0
+                    merged_layers.loc[heights.index[a], 'type'] = 0
                 else:
-                    layers.loc[heights.index[a], 'type'] = a+1
->>>>>>> f73ce819
+                    merged_layers.loc[heights.index[a], 'type'] = a+1
 
         # Add the ceilo info as an int
         merged_layers['ceilo'] = str(ceilo)
